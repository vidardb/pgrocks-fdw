--- conflicted
+++ resolved
@@ -32,10 +32,6 @@
  * Set a flag to let the main loop to terminate, and set our latch to wake it up.
  */
 static void KVSIGTERM(SIGNAL_ARGS) {
-<<<<<<< HEAD
-=======
-    printf("\n~~~~~~~~~~~~%s~~~~~~~~~~~~~~~\n", __func__);
->>>>>>> ef511657
     int save_errno = errno;
 
     gotSIGTERM = true;
@@ -48,11 +44,6 @@
  * Initialize shared memory and release it when exits
  */
 void KVManageWork(Datum arg) {
-<<<<<<< HEAD
-=======
-    printf("\n~~~~~~~~~~~~%s~~~~~~~~~~~~~~~\n", __func__);
-
->>>>>>> ef511657
     /* Establish signal handlers before unblocking signals. */
     /* pqsignal(SIGTERM, KVSIGTERM); */
     /*
@@ -69,7 +60,6 @@
 
     ManagerSharedMem *manager = InitManagerSharedMem();
 
-<<<<<<< HEAD
     HASHCTL hashCtl;
     memset(&hashCtl, 0, sizeof(hashCtl));
     hashCtl.entrysize = hashCtl.keysize = sizeof(MyDatabaseId);
@@ -77,26 +67,18 @@
                                   HASHSIZE,
                                   &hashCtl,
                                   HASH_ELEM | HASH_BLOBS);
-=======
-    ptr->workerProcessCreated = false;
->>>>>>> ef511657
 
     while (!gotSIGTERM) {
         /*
          * Don't create worker process until needed!
          * Semaphore here also catches SIGTERN signal.
          */
-<<<<<<< HEAD
         if (SemWait(&manager->manager, __func__) == -1) {
-=======
-        if (SemWait(&ptr->agent[0], __func__) == -1) {
->>>>>>> ef511657
             break;
         }
         kvWorkerPid = LaunchBackgroundWorker();
         ptr->workerProcessCreated = true;
 
-<<<<<<< HEAD
         /* check whether the requested database has the process */
         Oid databaseId = manager->databaseId;
         bool found = false;
@@ -121,10 +103,6 @@
     while ((entry = hash_seq_search(&status)) != NULL) {
         TerminateWorker(*entry);
     }
-=======
-        SemPost(&ptr->agent[1], __func__);
-    };
->>>>>>> ef511657
 
     CloseManagerSharedMem(manager);
     proc_exit(0);

--- conflicted
+++ resolved
@@ -319,11 +319,6 @@
                 ListCell *targetCell;
                 foreach (targetCell, scanState->ss.ps.plan->targetlist) {
                     TargetEntry *targetEntry = lfirst(targetCell);
-<<<<<<< HEAD
-
-                    /* TODO: The attr number to RangeQuery starts from 1 for now */   
-=======
->>>>>>> 30c60747
                     *(options.attrs + i) = targetEntry->resorigcol - 1;
                     i++;
                 }
